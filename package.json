--- conflicted
+++ resolved
@@ -47,13 +47,8 @@
 	],
 	"license": "MIT",
 	"devDependencies": {
-<<<<<<< HEAD
-		"@types/prettier": "^1.18.3",
-		"@wessberg/rollup-plugin-ts": "^1.1.80",
-=======
 		"@types/prettier": "^1.19.0",
 		"@wessberg/rollup-plugin-ts": "^1.1.83",
->>>>>>> 05c4927f
 		"@wessberg/scaffold": "^1.0.23",
 		"@wessberg/ts-config": "^0.0.44",
 		"ava": "2.4.0",
@@ -61,21 +56,12 @@
 		"np": "^5.1.3",
 		"prettier": "^1.19.1",
 		"pretty-quick": "^2.0.1",
-<<<<<<< HEAD
-		"rollup": "^1.27.0",
-		"standard-changelog": "^2.0.18",
-		"ts-node": "8.5.2",
-		"tslint": "^5.20.1",
-		"typescript": "^3.7.2",
-		"pnpm": "^4.3.0"
-=======
 		"rollup": "^1.27.5",
 		"standard-changelog": "^2.0.18",
 		"ts-node": "8.5.4",
 		"tslint": "^5.20.1",
 		"typescript": "^3.7.2",
 		"pnpm": "^4.3.3"
->>>>>>> 05c4927f
 	},
 	"dependencies": {
 		"@babel/core": "^7.7.4",
