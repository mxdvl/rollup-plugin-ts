{
	"name": "@wessberg/rollup-plugin-ts",
	"version": "1.2.17",
	"description": "A Typescript Rollup plugin that bundles declarations and respects Browserslists",
	"scripts": {
		"generate:scaffold": "scaffold all --yes",
		"generate:changelog": "standard-changelog --first-release",
		"generate:all": "pnpm run generate:scaffold && pnpm run generate:changelog",
		"clean:dist": "rimraf dist",
		"clean": "pnpm run clean:dist",
		"lint": "tsc --noEmit && eslint \"src/**/*.ts\" --color",
		"prettier": "prettier --write '{src,test,documentation}/**/*.{js,ts,json,html,xml,css,md}'",
		"test": "ava",
		"prebuild": "pnpm run clean:dist",
		"build": "pnpm run rollup",
		"watch": "pnpm run rollup -- --watch",
		"rollup": "rollup -c rollup.config.js",
		"preversion": "npm run lint && NODE_ENV=production pnpm run build",
		"version": "pnpm run generate:all && git add .",
		"release": "np --no-cleanup --no-yarn",
		"update": "npx npm-check-updates -u && pnpm update && pnpm install"
	},
	"keywords": [
		"rollup",
		"typescript",
		"declaration",
		"declarations",
		"bundling",
		"merging",
		"treeshaking",
		"plugin",
		"babel",
		"browserslist"
	],
	"files": [
		"dist/**/*.*"
	],
	"contributors": [
		{
			"name": "Frederik Wessberg",
			"email": "frederikwessberg@hotmail.com",
			"url": "https://github.com/wessberg",
			"imageUrl": "https://avatars2.githubusercontent.com/u/20454213?s=460&v=4",
			"github": "wessberg",
			"role": "Lead Developer",
			"twitter": "FredWessberg"
		}
	],
	"license": "MIT",
	"devDependencies": {
		"@rollup/plugin-alias": "^3.0.1",
		"@rollup/plugin-commonjs": "^11.0.2",
		"@rollup/plugin-json": "^4.0.2",
		"@types/prettier": "^1.19.0",
<<<<<<< HEAD
		"@typescript-eslint/eslint-plugin": "^2.19.2",
		"@typescript-eslint/parser": "^2.19.2",
=======
>>>>>>> 8805eda2
		"@wessberg/rollup-plugin-ts": "^1.2.16",
		"@wessberg/scaffold": "^1.0.23",
		"@wessberg/ts-config": "^1.0.7",
		"ava": "3.3.0",
		"babel-preset-minify": "^0.5.1",
		"core-js": "^3.6.4",
<<<<<<< HEAD
		"eslint": "^6.8.0",
		"eslint-config-prettier": "^6.10.0",
		"eslint-plugin-import": "^2.20.1",
		"eslint-plugin-jsdoc": "^21.0.0",
=======
>>>>>>> 8805eda2
		"husky": "^4.2.3",
		"np": "^6.0.0",
		"pnpm": "^4.9.3",
		"prettier": "^1.19.1",
		"pretty-quick": "^2.0.1",
		"rimraf": "^3.0.2",
		"rollup": "^1.31.0",
		"standard-changelog": "^2.0.21",
		"ts-node": "8.6.2",
<<<<<<< HEAD
		"typescript": "^3.8.1-rc",
=======
		"@typescript-eslint/eslint-plugin": "^2.19.2",
		"@typescript-eslint/parser": "^2.19.2",
		"eslint": "^6.8.0",
		"eslint-config-prettier": "^6.10.0",
		"eslint-plugin-jsdoc": "^21.0.0",
		"eslint-plugin-import": "^2.20.1",
		"typescript": "^3.7.5",
>>>>>>> 8805eda2
		"typescript-3-0-1": "npm:typescript@3.0.1",
		"typescript-3-1-1": "npm:typescript@3.1.1",
		"typescript-3-2-1": "npm:typescript@3.2.1",
		"typescript-3-3-1": "npm:typescript@3.3.1",
		"typescript-3-4-1": "npm:typescript@3.4.1",
		"typescript-3-5-1": "npm:typescript@3.5.1",
		"typescript-3-6-2": "npm:typescript@3.6.2",
		"typescript-3-7-2": "npm:typescript@3.7.2"
	},
	"dependencies": {
		"@babel/core": "^7.8.4",
		"@babel/plugin-proposal-async-generator-functions": "^7.8.3",
		"@babel/plugin-proposal-json-strings": "^7.8.3",
		"@babel/plugin-proposal-object-rest-spread": "^7.8.3",
		"@babel/plugin-proposal-optional-catch-binding": "^7.8.3",
		"@babel/plugin-proposal-unicode-property-regex": "^7.8.3",
		"@babel/plugin-syntax-dynamic-import": "^7.8.3",
		"@babel/plugin-transform-runtime": "^7.8.3",
		"@babel/preset-env": "^7.8.4",
		"@babel/runtime": "^7.8.4",
		"@rollup/pluginutils": "^3.0.8",
		"@types/babel__core": "^7.1.3",
		"@types/node": "^13.7.1",
<<<<<<< HEAD
		"@wessberg/browserslist-generator": "^1.0.32",
=======
		"@wessberg/browserslist-generator": "^1.0.33",
>>>>>>> 8805eda2
		"@wessberg/stringutil": "^1.0.19",
		"@wessberg/ts-clone-node": "^0.3.3",
		"browserslist": "^4.8.7",
		"chalk": "^3.0.0",
		"magic-string": "^0.25.6",
		"slash": "^3.0.0",
		"tslib": "^1.10.0"
	},
	"peerDependencies": {
		"rollup": "^1.31.0",
		"typescript": "^3.x"
	},
	"main": "./dist/cjs/index.js",
	"module": "./dist/esm/index.js",
	"browser": "./dist/esm/index.js",
	"types": "./dist/esm/index.d.ts",
	"typings": "./dist/esm/index.d.ts",
	"es2015": "./dist/esm/index.js",
	"repository": {
		"type": "git",
		"url": "https://github.com/wessberg/rollup-plugin-ts.git"
	},
	"bugs": {
		"url": "https://github.com/wessberg/rollup-plugin-ts/issues"
	},
	"engines": {
		"node": ">=8.0.0"
	},
	"husky": {
		"hooks": {
			"pre-commit": "pretty-quick --staged"
		}
	},
	"ava": {
		"files": [
			"test/**.test.ts"
		],
		"verbose": true,
		"timeout": "40s",
		"extensions": [
			"ts"
		],
		"environmentVariables": {
			"NODE_OPTIONS": "--max_old_space_size=4096"
		},
		"require": [
			"ts-node/register/transpile-only"
		]
	}
}<|MERGE_RESOLUTION|>--- conflicted
+++ resolved
@@ -52,24 +52,12 @@
 		"@rollup/plugin-commonjs": "^11.0.2",
 		"@rollup/plugin-json": "^4.0.2",
 		"@types/prettier": "^1.19.0",
-<<<<<<< HEAD
-		"@typescript-eslint/eslint-plugin": "^2.19.2",
-		"@typescript-eslint/parser": "^2.19.2",
-=======
->>>>>>> 8805eda2
 		"@wessberg/rollup-plugin-ts": "^1.2.16",
 		"@wessberg/scaffold": "^1.0.23",
 		"@wessberg/ts-config": "^1.0.7",
 		"ava": "3.3.0",
 		"babel-preset-minify": "^0.5.1",
 		"core-js": "^3.6.4",
-<<<<<<< HEAD
-		"eslint": "^6.8.0",
-		"eslint-config-prettier": "^6.10.0",
-		"eslint-plugin-import": "^2.20.1",
-		"eslint-plugin-jsdoc": "^21.0.0",
-=======
->>>>>>> 8805eda2
 		"husky": "^4.2.3",
 		"np": "^6.0.0",
 		"pnpm": "^4.9.3",
@@ -79,9 +67,6 @@
 		"rollup": "^1.31.0",
 		"standard-changelog": "^2.0.21",
 		"ts-node": "8.6.2",
-<<<<<<< HEAD
-		"typescript": "^3.8.1-rc",
-=======
 		"@typescript-eslint/eslint-plugin": "^2.19.2",
 		"@typescript-eslint/parser": "^2.19.2",
 		"eslint": "^6.8.0",
@@ -89,7 +74,6 @@
 		"eslint-plugin-jsdoc": "^21.0.0",
 		"eslint-plugin-import": "^2.20.1",
 		"typescript": "^3.7.5",
->>>>>>> 8805eda2
 		"typescript-3-0-1": "npm:typescript@3.0.1",
 		"typescript-3-1-1": "npm:typescript@3.1.1",
 		"typescript-3-2-1": "npm:typescript@3.2.1",
@@ -113,11 +97,7 @@
 		"@rollup/pluginutils": "^3.0.8",
 		"@types/babel__core": "^7.1.3",
 		"@types/node": "^13.7.1",
-<<<<<<< HEAD
-		"@wessberg/browserslist-generator": "^1.0.32",
-=======
 		"@wessberg/browserslist-generator": "^1.0.33",
->>>>>>> 8805eda2
 		"@wessberg/stringutil": "^1.0.19",
 		"@wessberg/ts-clone-node": "^0.3.3",
 		"browserslist": "^4.8.7",
