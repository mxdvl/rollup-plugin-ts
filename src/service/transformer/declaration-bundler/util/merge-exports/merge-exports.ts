<<<<<<< HEAD
=======
import {
	createExportDeclaration,
	createExportSpecifier,
	createNamedExports,
	createStringLiteral,
	ExportSpecifier,
	ExportDeclaration,
	isExportDeclaration,
	isStringLiteralLike,
	Statement
} from "typescript";
>>>>>>> 05c4927f
import {ensureHasLeadingDotAndPosix} from "../../../../../util/path/path-util";
import {TS} from "../../../../../type/ts";

const EMPTY_MODULE_SPECIFIER_TOKEN = "_#gen__empty__module__specifier";

/**
 * Merges the exports based on the given Statements
 */
<<<<<<< HEAD
export function mergeExports(statements: TS.Statement[], typescript: typeof TS): TS.Statement[] {
	const exports = statements.filter(typescript.isExportDeclaration);
	const otherStatements = statements.filter(statement => !typescript.isExportDeclaration(statement));
	const moduleSpecifierToExportedBindingsMap: Map<string, Set<string>> = new Map();
	const exportDeclarations: Set<TS.ExportDeclaration> = new Set();
=======
export function mergeExports(statements: Statement[]): Statement[] {
	const exports = statements.filter(isExportDeclaration);
	const otherStatements = statements.filter(statement => !isExportDeclaration(statement));
	const moduleSpecifierToAliasedExportedBindings: Map<string, Map<string, Set<string>>> = new Map();
	const exportDeclarations: Set<ExportDeclaration> = new Set();
	const reExportedSpecifiers = new Set<string>();
>>>>>>> 05c4927f

	for (const exportDeclaration of exports) {
		// If the ModuleSpecifier is given and it isn't a string literal, leave it as it is
		if (exportDeclaration.moduleSpecifier != null && !typescript.isStringLiteralLike(exportDeclaration.moduleSpecifier)) {
			exportDeclarations.add(exportDeclaration);
			continue;
		}

		const specifierText = exportDeclaration.moduleSpecifier == null ? EMPTY_MODULE_SPECIFIER_TOKEN : exportDeclaration.moduleSpecifier.text;

		let aliasedExportedBindings = moduleSpecifierToAliasedExportedBindings.get(specifierText);

		if (aliasedExportedBindings == null) {
			aliasedExportedBindings = new Map();
			moduleSpecifierToAliasedExportedBindings.set(specifierText, aliasedExportedBindings);
		}

		if (exportDeclaration.exportClause != null) {
<<<<<<< HEAD
			const aliasedExportSpecifiers: Set<TS.ExportSpecifier> = new Set();

=======
>>>>>>> 05c4927f
			// Take all aliased exports
			for (const element of exportDeclaration.exportClause.elements) {
				const propertyName = element.propertyName != null ? element.propertyName.text : element.name.text;
				const alias = element.name.text;
				let setForExportedBinding = aliasedExportedBindings.get(propertyName);
				if (setForExportedBinding == null) {
					setForExportedBinding = new Set();
					aliasedExportedBindings.set(propertyName, setForExportedBinding);
				}
				setForExportedBinding.add(alias);
			}
<<<<<<< HEAD

			// If at least 1 is aliased, generate an export containing only those
			if (aliasedExportSpecifiers.size > 0) {
				exportDeclarations.add(
					typescript.createExportDeclaration(
						undefined,
						undefined,
						typescript.createNamedExports([...aliasedExportSpecifiers]),
						exportDeclaration.moduleSpecifier
					)
				);
			}
		} else {
=======
		}
		// If it has no exportClause, it's a reexport (such as export * from "./<specifier>").
		else {
			// Don't include the same clause twice
			if (reExportedSpecifiers.has(specifierText)) continue;
			reExportedSpecifiers.add(specifierText);
>>>>>>> 05c4927f
			exportDeclarations.add(exportDeclaration);
		}
	}

	for (const [specifier, exportedBindings] of moduleSpecifierToAliasedExportedBindings) {
		if (exportedBindings.size === 0) continue;

		const exportSpecifiers: ExportSpecifier[] = [];
		const bindings = new Set<string>();

		for (const [propertyName, aliases] of exportedBindings) {
			for (const alias of aliases) {
				// If a binding, A, is exported already, it cannot be exported again.
				if (bindings.has(alias)) continue;
				bindings.add(alias);

				if (propertyName === alias) {
					exportSpecifiers.push(createExportSpecifier(undefined, alias));
				} else {
					exportSpecifiers.push(createExportSpecifier(propertyName, alias));
				}
			}
		}

		exportDeclarations.add(
			typescript.createExportDeclaration(
				undefined,
				undefined,
<<<<<<< HEAD
				typescript.createNamedExports([...exportedBindings].map(exportedBinding => typescript.createExportSpecifier(undefined, exportedBinding))),
				specifier === EMPTY_MODULE_SPECIFIER_TOKEN ? undefined : typescript.createStringLiteral(ensureHasLeadingDotAndPosix(specifier))
=======
				createNamedExports(exportSpecifiers),
				specifier === EMPTY_MODULE_SPECIFIER_TOKEN ? undefined : createStringLiteral(ensureHasLeadingDotAndPosix(specifier))
>>>>>>> 05c4927f
			)
		);
	}

	return [...otherStatements, ...exportDeclarations];
}<|MERGE_RESOLUTION|>--- conflicted
+++ resolved
@@ -1,17 +1,3 @@
-<<<<<<< HEAD
-=======
-import {
-	createExportDeclaration,
-	createExportSpecifier,
-	createNamedExports,
-	createStringLiteral,
-	ExportSpecifier,
-	ExportDeclaration,
-	isExportDeclaration,
-	isStringLiteralLike,
-	Statement
-} from "typescript";
->>>>>>> 05c4927f
 import {ensureHasLeadingDotAndPosix} from "../../../../../util/path/path-util";
 import {TS} from "../../../../../type/ts";
 
@@ -20,20 +6,12 @@
 /**
  * Merges the exports based on the given Statements
  */
-<<<<<<< HEAD
 export function mergeExports(statements: TS.Statement[], typescript: typeof TS): TS.Statement[] {
 	const exports = statements.filter(typescript.isExportDeclaration);
 	const otherStatements = statements.filter(statement => !typescript.isExportDeclaration(statement));
-	const moduleSpecifierToExportedBindingsMap: Map<string, Set<string>> = new Map();
+	const moduleSpecifierToAliasedExportedBindings: Map<string, Map<string, Set<string>>> = new Map();
 	const exportDeclarations: Set<TS.ExportDeclaration> = new Set();
-=======
-export function mergeExports(statements: Statement[]): Statement[] {
-	const exports = statements.filter(isExportDeclaration);
-	const otherStatements = statements.filter(statement => !isExportDeclaration(statement));
-	const moduleSpecifierToAliasedExportedBindings: Map<string, Map<string, Set<string>>> = new Map();
-	const exportDeclarations: Set<ExportDeclaration> = new Set();
 	const reExportedSpecifiers = new Set<string>();
->>>>>>> 05c4927f
 
 	for (const exportDeclaration of exports) {
 		// If the ModuleSpecifier is given and it isn't a string literal, leave it as it is
@@ -52,11 +30,6 @@
 		}
 
 		if (exportDeclaration.exportClause != null) {
-<<<<<<< HEAD
-			const aliasedExportSpecifiers: Set<TS.ExportSpecifier> = new Set();
-
-=======
->>>>>>> 05c4927f
 			// Take all aliased exports
 			for (const element of exportDeclaration.exportClause.elements) {
 				const propertyName = element.propertyName != null ? element.propertyName.text : element.name.text;
@@ -68,28 +41,12 @@
 				}
 				setForExportedBinding.add(alias);
 			}
-<<<<<<< HEAD
-
-			// If at least 1 is aliased, generate an export containing only those
-			if (aliasedExportSpecifiers.size > 0) {
-				exportDeclarations.add(
-					typescript.createExportDeclaration(
-						undefined,
-						undefined,
-						typescript.createNamedExports([...aliasedExportSpecifiers]),
-						exportDeclaration.moduleSpecifier
-					)
-				);
-			}
-		} else {
-=======
 		}
 		// If it has no exportClause, it's a reexport (such as export * from "./<specifier>").
 		else {
 			// Don't include the same clause twice
 			if (reExportedSpecifiers.has(specifierText)) continue;
 			reExportedSpecifiers.add(specifierText);
->>>>>>> 05c4927f
 			exportDeclarations.add(exportDeclaration);
 		}
 	}
@@ -97,7 +54,7 @@
 	for (const [specifier, exportedBindings] of moduleSpecifierToAliasedExportedBindings) {
 		if (exportedBindings.size === 0) continue;
 
-		const exportSpecifiers: ExportSpecifier[] = [];
+		const exportSpecifiers: TS.ExportSpecifier[] = [];
 		const bindings = new Set<string>();
 
 		for (const [propertyName, aliases] of exportedBindings) {
@@ -107,9 +64,9 @@
 				bindings.add(alias);
 
 				if (propertyName === alias) {
-					exportSpecifiers.push(createExportSpecifier(undefined, alias));
+					exportSpecifiers.push(typescript.createExportSpecifier(undefined, alias));
 				} else {
-					exportSpecifiers.push(createExportSpecifier(propertyName, alias));
+					exportSpecifiers.push(typescript.createExportSpecifier(propertyName, alias));
 				}
 			}
 		}
@@ -118,13 +75,8 @@
 			typescript.createExportDeclaration(
 				undefined,
 				undefined,
-<<<<<<< HEAD
-				typescript.createNamedExports([...exportedBindings].map(exportedBinding => typescript.createExportSpecifier(undefined, exportedBinding))),
+				typescript.createNamedExports(exportSpecifiers),
 				specifier === EMPTY_MODULE_SPECIFIER_TOKEN ? undefined : typescript.createStringLiteral(ensureHasLeadingDotAndPosix(specifier))
-=======
-				createNamedExports(exportSpecifiers),
-				specifier === EMPTY_MODULE_SPECIFIER_TOKEN ? undefined : createStringLiteral(ensureHasLeadingDotAndPosix(specifier))
->>>>>>> 05c4927f
 			)
 		);
 	}
